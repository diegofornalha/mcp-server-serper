# Serper Search and Scrape MCP Server
[![smithery badge](https://smithery.ai/badge/@marcopesani/mcp-server-serper)](https://smithery.ai/server/@marcopesani/mcp-server-serper)

A TypeScript-based MCP server that provides web search and webpage scraping capabilities using the Serper API. This server integrates with Claude Desktop to enable powerful web search and content extraction features.

## Features

### Tools

- `google_search` - Perform web searches via Serper API
  - Rich search results including organic results, knowledge graph, "people also ask", and related searches
  - Supports region and language targeting
  - Optional parameters for location, pagination, time filters, and autocorrection
  - Supports advanced search operators:
    - `site`: Limit results to specific domain
    - `filetype`: Limit to specific file types (e.g., 'pdf', 'doc')
    - `inurl`: Search for pages with word in URL
    - `intitle`: Search for pages with word in title
    - `related`: Find similar websites
    - `cache`: View Google's cached version of a specific URL
    - `before`: Date before in YYYY-MM-DD format
    - `after`: Date after in YYYY-MM-DD format
    - `exact`: Exact phrase match
    - `exclude`: Terms to exclude from search results
    - `or`: Alternative terms (OR operator)
  
- `scrape` - Extract content from web pages
  - Get plain text and optional markdown content
  - Includes JSON-LD and head metadata
  - Preserves document structure

## Requirements

- Node.js >= 18
- Serper API key (set as `SERPER_API_KEY` environment variable)

## Development

Install dependencies:
```bash
npm install
```

Build the server:
```bash
npm run build
```

For development with auto-rebuild:
```bash
npm run watch
```

Run tests:
```bash
npm test                  # Run all tests
npm run test:watch       # Run tests in watch mode
npm run test:coverage    # Run tests with coverage
npm run test:integration # Run integration tests
```

### Environment Variables

Create a `.env` file in the root directory:

```
SERPER_API_KEY=your_api_key_here
```

### Debugging

Since MCP servers communicate over stdio, debugging can be challenging. We recommend using the [MCP Inspector](https://github.com/modelcontextprotocol/inspector), which is available as a package script:

```bash
npm run inspector
```

The Inspector will provide a URL to access debugging tools in your browser.

## Installation

<<<<<<< HEAD
### Installing via Smithery

To install Serper Search and Scrape for Claude Desktop automatically via [Smithery](https://smithery.ai/server/@marcopesani/mcp-server-serper):

```bash
npx -y @smithery/cli install @marcopesani/mcp-server-serper --client claude
```

To use with Claude Desktop, add the server config:
=======
### Claude Desktop
>>>>>>> b55cb050

Add the server config at:
- MacOS: `~/Library/Application Support/Claude/claude_desktop_config.json`
- Windows: `%APPDATA%/Claude/claude_desktop_config.json`

```json
{
  "mcpServers": {
    "serper-search": {
      "command": "npx",
      "args": ["-y", "serper-search-scrape-mcp-server"],
      "env": {
        "SERPER_API_KEY": "your_api_key_here"
      }
    }
  }
}
```

### Cline

1. Open the Cline extension settings
2. Open "MCP Servers" tab
3. Click on "Configure MCP Servers"
4. Add the server config:
```json
{
  "mcpServers": {
    "github.com/marcopesani/mcp-server-serper": {
      "command": "npx",
      "args": ["-y", "serper-search-scrape-mcp-server"],
      "env": {
        "SERPER_API_KEY": "your_api_key_here"
      },
      "disabled": false,
      "autoApprove": ["google_search", "scrape"]
    }
  }
}
```

Additional Cline configuration options:
- `disabled`: Set to `false` to enable the server
- `autoApprove`: List of tools that don't require explicit approval for each use

### Cursor

1. Open the Cursor settings
2. Open "Features" settings
3. In the "MCP Servers" section, click on "Add new MCP Server"
4. Choose a name, and select "command" as "Type"
5. In the "Command" field, enter the following:
```
env SERPER_API_KEY=your_api_key_here npx -y serper-search-scrape-mcp-server
```<|MERGE_RESOLUTION|>--- conflicted
+++ resolved
@@ -79,7 +79,6 @@
 
 ## Installation
 
-<<<<<<< HEAD
 ### Installing via Smithery
 
 To install Serper Search and Scrape for Claude Desktop automatically via [Smithery](https://smithery.ai/server/@marcopesani/mcp-server-serper):
@@ -88,10 +87,7 @@
 npx -y @smithery/cli install @marcopesani/mcp-server-serper --client claude
 ```
 
-To use with Claude Desktop, add the server config:
-=======
 ### Claude Desktop
->>>>>>> b55cb050
 
 Add the server config at:
 - MacOS: `~/Library/Application Support/Claude/claude_desktop_config.json`
@@ -117,6 +113,7 @@
 2. Open "MCP Servers" tab
 3. Click on "Configure MCP Servers"
 4. Add the server config:
+
 ```json
 {
   "mcpServers": {
@@ -144,6 +141,7 @@
 3. In the "MCP Servers" section, click on "Add new MCP Server"
 4. Choose a name, and select "command" as "Type"
 5. In the "Command" field, enter the following:
+
 ```
 env SERPER_API_KEY=your_api_key_here npx -y serper-search-scrape-mcp-server
 ```